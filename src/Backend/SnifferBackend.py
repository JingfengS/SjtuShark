--- conflicted
+++ resolved
@@ -204,27 +204,11 @@
 
         ParserElement.enablePackrat()
 
-<<<<<<< HEAD
         # Define the grammar for the filter expression
-=======
-        # 定义语法
->>>>>>> 2698fbb0
         key = oneOf("proto src dst")
         value = Word(alphanums + ".:")
         cond = key + Literal("=").suppress() + value
 
-<<<<<<< HEAD
-        # Define the parse action for the condition
-        def cond_action(tokens):
-            k, v = tokens[0], tokens[1]
-            if k == "proto":
-                # Case insensitive
-                return str(summary[3]).lower() == v.lower()
-            elif k == "src":
-                return v in str(summary[1])
-            elif k == "dst":
-                return v in str(summary[2])
-=======
         def cond_action(tokens):
             k, v = tokens[0], tokens[1]
             v = v.lower()
@@ -234,16 +218,11 @@
                 return v in summary[0][1].lower()
             elif k == "dst":
                 return v in summary[0][2].lower()
->>>>>>> 2698fbb0
             else:
                 raise ValueError(f"Invalid key in filter expression: {k}")
         cond.setParseAction(cond_action)
 
-<<<<<<< HEAD
         # Define logical operators
-=======
-        # 逻辑运算符
->>>>>>> 2698fbb0
         and_op = Literal("and") | "&&"
         or_op = Literal("or") | "||"
         not_op = Literal("not") | "!"
@@ -263,10 +242,6 @@
         except ParseException as e:
             raise ValueError(f"Invalid filter expression: {e}\nExpression: {expr}")
 
-<<<<<<< HEAD
-    # To be implemented in SnifferGUI
-=======
->>>>>>> 2698fbb0
     def query_packets(self, expr=""):
         """
         Query filter
@@ -355,20 +330,12 @@
         for packet in pkts:
             self._process_packet(packet)
 
-<<<<<<< HEAD
-    def reassemble_tcp_streams(packet):
-=======
     def reassemble_tcp_streams(self, packets):
->>>>>>> 2698fbb0
         """
         Reassembles TCP streams from given packets and returns a dictionary where keys are tuples of (src_ip, src_port, dst_ip, dst_port)
         """
         streams = {}
-<<<<<<< HEAD
-        for pkt in packet:
-=======
         for pkt in packets:
->>>>>>> 2698fbb0
             if TCP in pkt and IP in pkt:
                 src = pkt[IP].src
                 dst = pkt[IP].dst
@@ -387,21 +354,7 @@
         Returns a summary of TCP streams.
         """
         streams = self.reassemble_tcp_streams(self.captured_packets_raw)
-<<<<<<< HEAD
-        summary = []
-        for key, data in streams.items():
-            src, sport, dst, dport = key
-            summary.append({
-                "src": src,
-                "sport": sport,
-                "dst": dst,
-                "dport": dport,
-                "length": len(data)
-            })
-        return summary
-=======
         return [
             {"src": src, "sport": sport, "dst": dst, "dport": dport, "length": len(data)}
             for (src, sport, dst, dport), data in streams.items()
-        ]
->>>>>>> 2698fbb0
+        ]