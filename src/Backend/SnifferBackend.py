import tkinter as tk
from tkinter import ttk, scrolledtext, messagebox, filedialog
import scapy.all as scapy
from scapy.layers.l2 import Ether, ARP
from scapy.layers.inet import IP, TCP, UDP, ICMP
import threading
import datetime
import platform
import re

# --- Backend Logic ---

# <<< ADDED: Dictionaries for human-readable descriptions >>>
TCP_FLAGS = {
    "F": "FIN", "S": "SYN", "R": "RST", "P": "PSH",
    "A": "ACK", "U": "URG", "E": "ECE", "C": "CWR",
}

ICMP_TYPES = {
    0: "Echo Reply", 3: "Destination Unreachable", 4: "Source Quench",
    5: "Redirect", 8: "Echo Request", 11: "Time Exceeded",
}
# <<< END ADDED SECTION >>>
class SnifferBackend:
    """
    Handles all the packet sniffing and processing logic.
    """

    def __init__(self, gui_callback):
        self.is_sniffing = False
        self.sniffer_thread = None
        self.gui_callback = gui_callback
        self.captured_packets = []  # List to store captured packets
<<<<<<< HEAD
=======
        self.captured_packets_raw = []  # List to store raw captured packets
>>>>>>> e13a3c6f
        self.stats = { # Dictionary to store statistics
            "ip_total": 0,
            "tcp_total": 0,
            "udp_total": 0,
            "icmp_total": 0,
            "http_total": 0,
            "https_total": 0,
            "arp_total": 0,
            "ethernet_total": 0,
        }

    def get_network_interfaces(self):
        """
        Returns a list of available network interfaces.
        """
        # Using a set to avoid duplicate interface names
        interfaces = set()
        # scapy.get_if_list() returns a list of interface names
        # We also check the main route table for more human-friendly names
        for iface in scapy.get_if_list():
            interfaces.add(iface)

        # On Windows, names can be complex, let's try to get descriptions
        if platform.system() == "Windows":
            try:
                # This provides more descriptive names on Windows
                from scapy.arch.windows import get_windows_if_list
                win_ifaces = get_windows_if_list()
                return [iface["name"] for iface in win_ifaces if "name" in iface]
            except ImportError:
                return list(interfaces)  # Fallback for other systems
        return list(interfaces)

    def start_sniffing(self, interface, capture_filter=""):
        """
        Starts the sniffing process on a separate thread.
        """
        if not interface:
            # Using messagebox to show error in GUI context
            messagebox.showerror("Error", "Please select a network interface first.")
            return

        self.is_sniffing = True
        # The sniff function is blocking, so we run it in a thread
        self.sniffer_thread = threading.Thread(
            target=lambda: scapy.sniff(
                iface=interface,
                prn=self._process_packet,
                stop_filter=self._stop_sniffing_filter,
                filter=capture_filter if capture_filter else None,  # Sniff with filter if provided, to be implemented in SnifferGUI
            ),
            daemon=True,
        )
        self.sniffer_thread.start()

    def stop_sniffing(self):
        """
        Signals the sniffing thread to stop.
        """
        self.is_sniffing = False

    def _stop_sniffing_filter(self, packet):
        """
        A filter function for scapy's sniff to check if sniffing should stop.
        """
        return not self.is_sniffing

    def _process_packet(self, packet):
        """
        This function is called for each packet captured by Scapy.
        It parses the packet and sends the data to the GUI.
        """
        timestamp = datetime.datetime.now().strftime("%H:%M:%S.%f")[:-3]

        # Default values
        src_addr, dst_addr, proto, info = "N/A", "N/A", "N/A", ""

        # --- Packet Parsing ---
        if ARP in packet:
            proto = "ARP"
            src_addr = packet[ARP].psrc
            dst_addr = packet[ARP].pdst
            if packet[ARP].op == 1:  # who-has
                info = f"Who has {dst_addr}? Tell {src_addr}"
            else:  # is-at
                info = f"At {src_addr} is-at {packet[ARP].hwsrc}"
            self.stats["arp_total"] += 1

        elif IP in packet:
            src_addr = packet[IP].src
            dst_addr = packet[IP].dst
            self.stats["ip_total"] += 1

            if TCP in packet:
                proto = "TCP"
                sport = packet[TCP].sport
                dport = packet[TCP].dport
<<<<<<< HEAD
                flag_str = "".join([TCP_FLAGS[f] for f in str(packet[TCP].flags)])
                info = f"{sport} -> {dport} [{flag_str}]"
=======
                info = (
                    f"Src Port: {sport} -> Dst Port: {dport} Flags: {packet[TCP].flags}"
                )
>>>>>>> e13a3c6f
                self.stats["tcp_total"] += 1

                # HTTP/HTTPS
                raw = bytes(packet[TCP].payload)
                if raw:
                    if sport == 80 or dport == 80:
                         if raw.startswith((b"GET", b"POST", b"HTTP", b"PUT", b"DELETE", b"HEAD")):
                            proto = "HTTP"
                            try:
                                http_text = raw.decode(errors="ignore")
                                first_line = http_text.split("\r\n")[0]
                                info = f"HTTP Request: {first_line}"
                            except:
                                info = "HTTP Packet (undecoded)"
                    elif sport == 443 or dport == 443 or raw.startswith(b"\x16\x03"):
                        proto = "HTTPS"
                        info = "Encrypted TLS/SSL Data"

            elif UDP in packet:
                proto = "UDP"
                sport = packet[UDP].sport
                dport = packet[UDP].dport
<<<<<<< HEAD
                if sport == 53 or dport == 53:
                    info = f"DNS Query/Response: {sport} -> {dport}"
                else:
                    info = f"Src Port: {sport} -> Dst Port: {dport} Length: {packet[UDP].len}"
=======
                info = (
                    f"Src Port: {sport} -> Dst Port: {dport} Length: {packet[UDP].len}"
                )
>>>>>>> e13a3c6f
                self.stats["udp_total"] += 1

            elif ICMP in packet:
                proto = "ICMP"
<<<<<<< HEAD
                icmp_type = packet[ICMP].type
                icmp_code = packet[ICMP].code
                type_desc = ICMP_TYPES.get(icmp_type, f"Type {icmp_type}")
                if icmp_type == 8: # Echo Request
                    info = f"{type_desc} (ping)"
                elif icmp_type == 0: # Echo Reply
                    info = f"{type_desc} (pong)"
                else:
                    info = f"{type_desc} (Code: {icmp_code})"
=======
                info = f"Type: {packet[ICMP].type} Code: {packet[ICMP].code}"
>>>>>>> e13a3c6f
                self.stats["icmp_total"] += 1

            else:
                proto = "IP"
                info = f"Protocol: {packet[IP].proto}"

        elif Ether in packet:
            proto = "Ethernet"
            src_addr = packet[Ether].src
            dst_addr = packet[Ether].dst
            info = f"EtherType: {hex(packet[Ether].type)}"
            self.stats["ethernet_total"] += 1

        # Prepare data for GUI
        packet_summary = (timestamp, src_addr, dst_addr, proto, info)
        packet_details = packet.show(dump=True)  # Full packet details for the text view
        self.captured_packets_raw.append(packet)
        self.captured_packets.append((packet_summary, packet_details))  # Save captured packets 
        # Use the callback to update the GUI safely from this thread
        self.gui_callback(packet_summary, packet_details)

    
    def match(self, summary, expr=""):
        """
        Under development
        """
        return True
        
    # To be implemented in SnifferGUI
    def query_packets(self, expr=""):
        """
        Query filter
        """
        results = []
        for summary in self.captured_packets:
            if self.match(summary, expr):
                results.append(summary)
        return results

    # To be implemented in SnifferGUI
    def delete_packet(self, packet_id):
        """
        Deletes a packet by its ID.
        """
        if 0 <= packet_id < len(self.captured_packets):
            summary = self.captured_packets[packet_id][0]
            proto = summary[3]
            # 分层递减
            if proto == "HTTP":
                self.stats["http_total"] -= 1
                self.stats["tcp_total"] -= 1
                self.stats["ip_total"] -= 1 
            elif proto == "HTTPS":
                self.stats["https_total"] -= 1
                self.stats["tcp_total"] -= 1
                self.stats["ip_total"] -= 1
            elif proto == "TCP":
                self.stats["tcp_total"] -= 1
                self.stats["ip_total"] -= 1
            elif proto == "UDP":
                self.stats["udp_total"] -= 1
                self.stats["ip_total"] -= 1
            elif proto == "ICMP":
                self.stats["icmp_total"] -= 1
                self.stats["ip_total"] -= 1
            elif proto == "IP":
                self.stats["ip_total"] -= 1
            elif proto == "ARP":
                self.stats["arp_total"] -= 1
            elif proto == "Ethernet":
                self.stats["ethernet_total"] -= 1
            del self.captured_packets[packet_id]
            del self.captured_packets_raw[packet_id]
            return True
        return False
    
    # To be implemented in SnifferGUI
    def clear_captured_packets(self):
        """
        Clears the captured packets list.
        """
        self.captured_packets.clear()
<<<<<<< HEAD
=======
        self.captured_packets_raw.clear()
>>>>>>> e13a3c6f
        for k in self.stats:
            self.stats[k] = 0
        return True
    
    def save_captured_packets(self, file_path):
        """
        Saves all captured packet summaries to a text file.
        """
        with open(file_path, "w", encoding="utf-8") as f:
            f.write("--- Captured Packets ---\n\n")
            for idx, (summary, details) in enumerate(self.captured_packets):
                f.write(
                    f"Packet #{idx+1}: Time={summary[0]}, Src={summary[1]}, Dst={summary[2]}, Proto={summary[3]}, Info={summary[4]}\n"
                )
                f.write("-" * 20 + " Details " + "-" * 20 + "\n")
                f.write(details)
                f.write("\n\n")

    def get_stats(self):
<<<<<<< HEAD
        return dict(self.stats)
=======
        return dict(self.stats)
    
    def export_to_pcap(self, file_path):
        """
        Exports captured packets to a pcap file.
        """
        if self.captured_packets_raw:
            scapy.wrpcap(file_path, self.captured_packets_raw)

    def import_from_pcap(self, file_path):
        """
        Imports packets from a pcap file and processes them.
        """
        self.clear_captured_packets()
        pkts = scapy.rdpcap(file_path)
        for packet in pkts:
            self._process_packet(packet)
>>>>>>> e13a3c6f
<|MERGE_RESOLUTION|>--- conflicted
+++ resolved
@@ -31,10 +31,7 @@
         self.sniffer_thread = None
         self.gui_callback = gui_callback
         self.captured_packets = []  # List to store captured packets
-<<<<<<< HEAD
-=======
         self.captured_packets_raw = []  # List to store raw captured packets
->>>>>>> e13a3c6f
         self.stats = { # Dictionary to store statistics
             "ip_total": 0,
             "tcp_total": 0,
@@ -132,14 +129,8 @@
                 proto = "TCP"
                 sport = packet[TCP].sport
                 dport = packet[TCP].dport
-<<<<<<< HEAD
                 flag_str = "".join([TCP_FLAGS[f] for f in str(packet[TCP].flags)])
                 info = f"{sport} -> {dport} [{flag_str}]"
-=======
-                info = (
-                    f"Src Port: {sport} -> Dst Port: {dport} Flags: {packet[TCP].flags}"
-                )
->>>>>>> e13a3c6f
                 self.stats["tcp_total"] += 1
 
                 # HTTP/HTTPS
@@ -162,21 +153,14 @@
                 proto = "UDP"
                 sport = packet[UDP].sport
                 dport = packet[UDP].dport
-<<<<<<< HEAD
                 if sport == 53 or dport == 53:
                     info = f"DNS Query/Response: {sport} -> {dport}"
                 else:
                     info = f"Src Port: {sport} -> Dst Port: {dport} Length: {packet[UDP].len}"
-=======
-                info = (
-                    f"Src Port: {sport} -> Dst Port: {dport} Length: {packet[UDP].len}"
-                )
->>>>>>> e13a3c6f
                 self.stats["udp_total"] += 1
 
             elif ICMP in packet:
                 proto = "ICMP"
-<<<<<<< HEAD
                 icmp_type = packet[ICMP].type
                 icmp_code = packet[ICMP].code
                 type_desc = ICMP_TYPES.get(icmp_type, f"Type {icmp_type}")
@@ -186,9 +170,6 @@
                     info = f"{type_desc} (pong)"
                 else:
                     info = f"{type_desc} (Code: {icmp_code})"
-=======
-                info = f"Type: {packet[ICMP].type} Code: {packet[ICMP].code}"
->>>>>>> e13a3c6f
                 self.stats["icmp_total"] += 1
 
             else:
@@ -271,10 +252,7 @@
         Clears the captured packets list.
         """
         self.captured_packets.clear()
-<<<<<<< HEAD
-=======
         self.captured_packets_raw.clear()
->>>>>>> e13a3c6f
         for k in self.stats:
             self.stats[k] = 0
         return True
@@ -294,9 +272,6 @@
                 f.write("\n\n")
 
     def get_stats(self):
-<<<<<<< HEAD
-        return dict(self.stats)
-=======
         return dict(self.stats)
     
     def export_to_pcap(self, file_path):
@@ -313,5 +288,4 @@
         self.clear_captured_packets()
         pkts = scapy.rdpcap(file_path)
         for packet in pkts:
-            self._process_packet(packet)
->>>>>>> e13a3c6f
+            self._process_packet(packet)